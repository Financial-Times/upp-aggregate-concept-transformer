package concept

import (
	"encoding/json"
	"errors"
	"fmt"
	"io"
	"net/http"
	"regexp"
	"strconv"
	"strings"
	"sync"

	"github.com/Financial-Times/aggregate-concept-transformer/concordances"
	"github.com/Financial-Times/aggregate-concept-transformer/kinesis"
	"github.com/Financial-Times/aggregate-concept-transformer/s3"
	"github.com/Financial-Times/aggregate-concept-transformer/sqs"
	fthealth "github.com/Financial-Times/go-fthealth/v1_1"
	"github.com/Financial-Times/go-logger"
)

const (
	smartlogicAuthority      = "Smartlogic"
	managedLocationAuthority = "ManagedLocation"
	thingsAPIEndpoint        = "/things"
	conceptsAPIEnpoint       = "/concepts"
)

var irregularConceptTypePaths = map[string]string{
	"AlphavilleSeries": "alphaville-series",
	"BoardRole":        "membership-roles",
	"Dummy":            "dummies",
	"Person":           "people",
	"PublicCompany":    "organisations",
}

type Service interface {
	ListenForNotifications(workerId int)
	ProcessMessage(UUID string, bookmark string) error
	GetConcordedConcept(UUID string, bookmark string) (ConcordedConcept, string, error)
	Healthchecks() []fthealth.Check
}

type systemHealth struct {
	sync.RWMutex
	healthy  bool
	shutdown bool
	feedback <-chan bool
	done     <-chan struct{}
}

func (r *systemHealth) isGood() bool {
	r.RLock()
	defer r.RUnlock()
	return r.healthy
}

func (r *systemHealth) isShuttingDown() bool {
	r.RLock()
	defer r.RUnlock()
	return r.shutdown
}

func (r *systemHealth) processChannel() {
	for {
		select {
		case st := <-r.feedback:
			r.Lock()
			if st != r.healthy {
				logger.Warnf("Changing healthy status to '%t'", st)
				r.healthy = st
			}
			r.Unlock()
		case <-r.done:
			r.Lock()
			logger.Warn("Changing shutdown status to 'true'")
			r.shutdown = true
			r.Unlock()
		}
	}
}

type AggregateService struct {
	s3                              s3.Client
	concordances                    concordances.Client
	conceptUpdatesSqs               sqs.Client
	eventsSqs                       sqs.Client
	kinesis                         kinesis.Client
	neoWriterAddress                string
	varnishPurgerAddress            string
	elasticsearchWriterAddress      string
	httpClient                      httpClient
	typesToPurgeFromPublicEndpoints []string
	health                          *systemHealth
}

func NewService(
	S3Client s3.Client,
	conceptUpdatesSQSClient sqs.Client,
	eventsSQSClient sqs.Client,
	concordancesClient concordances.Client,
	kinesisClient kinesis.Client,
	neoAddress string,
	elasticsearchAddress string,
	varnishPurgerAddress string,
	typesToPurgeFromPublicEndpoints []string,
	httpClient httpClient,
	feedback <-chan bool,
	done <-chan struct{}) Service {

	health := &systemHealth{
		healthy:  false, // Set to false. Once health check passes app will read from SQS
		shutdown: false,
		feedback: feedback,
		done:     done,
	}
	go health.processChannel()

	return &AggregateService{
		s3:                              S3Client,
		concordances:                    concordancesClient,
		conceptUpdatesSqs:               conceptUpdatesSQSClient,
		eventsSqs:                       eventsSQSClient,
		kinesis:                         kinesisClient,
		neoWriterAddress:                neoAddress,
		elasticsearchWriterAddress:      elasticsearchAddress,
		varnishPurgerAddress:            varnishPurgerAddress,
		httpClient:                      httpClient,
		typesToPurgeFromPublicEndpoints: typesToPurgeFromPublicEndpoints,
		health:                          health,
	}
}

func (s *AggregateService) ListenForNotifications(workerId int) {
	for {

		if s.health.isShuttingDown() {
			logger.Infof("Stopping worker %d", workerId)
			return
		}

		if s.health.isGood() {
			notifications := s.conceptUpdatesSqs.ListenAndServeQueue()
			nslen := len(notifications)
			if nslen > 0 {
				logger.Infof("Worker %d processing notifications", workerId)
				var wg sync.WaitGroup
				wg.Add(nslen)
				for _, n := range notifications {
					go func(n sqs.ConceptUpdate) {
						defer wg.Done()
						err := s.ProcessMessage(n.UUID, n.Bookmark)
						if err != nil {
							logger.WithError(err).WithUUID(n.UUID).Error("Error processing message.")
							return
						}
						err = s.conceptUpdatesSqs.RemoveMessageFromQueue(n.ReceiptHandle)
						if err != nil {
							logger.WithError(err).WithUUID(n.UUID).Error("Error removing message from SQS.")
						}
					}(n)
				}
				wg.Wait()
			}
		}
	}
}

func (s *AggregateService) ProcessMessage(UUID string, bookmark string) error {
	// Get the concorded concept
	concordedConcept, transactionID, err := s.GetConcordedConcept(UUID, bookmark)
	if err != nil {
		return err
	}
	if concordedConcept.PrefUUID != UUID {
		logger.WithTransactionID(transactionID).WithUUID(UUID).Infof("Requested concept %s is source node for canonical concept %s", UUID, concordedConcept.PrefUUID)
	}

	// Write to Neo4j
	logger.WithTransactionID(transactionID).WithUUID(concordedConcept.PrefUUID).Debug("Sending concept to Neo4j")
	conceptChanges, err := sendToWriter(s.httpClient, s.neoWriterAddress, resolveConceptType(concordedConcept.Type), concordedConcept.PrefUUID, concordedConcept, transactionID)
	if err != nil {
		return err
	}
	rawJson, err := json.Marshal(conceptChanges)
	if err != nil {
		logger.WithError(err).WithTransactionID(transactionID).WithUUID(concordedConcept.PrefUUID).Errorf("failed to marshall concept changes record: %v", conceptChanges)
		return err
	}
	var updateRecord sqs.ConceptChanges
	if err = json.Unmarshal(rawJson, &updateRecord); err != nil {
		logger.WithError(err).WithTransactionID(transactionID).WithUUID(concordedConcept.PrefUUID).Errorf("failed to unmarshall raw json into update record: %v", rawJson)
		return err
	}

	if len(updateRecord.ChangedRecords) < 1 {
		logger.WithTransactionID(transactionID).WithUUID(concordedConcept.PrefUUID).Info("concept was unchanged since last update, skipping!")
		return nil
	}
	logger.WithTransactionID(transactionID).WithUUID(concordedConcept.PrefUUID).Debug("concept successfully updated in neo4j")

	// Purge concept URLs in varnish
	// Always purge top level concept
	if err := sendToPurger(s.httpClient, s.varnishPurgerAddress, updateRecord.UpdatedIds, concordedConcept.Type, s.typesToPurgeFromPublicEndpoints, transactionID); err != nil {
		logger.WithTransactionID(transactionID).WithUUID(concordedConcept.PrefUUID).Errorf("Concept couldn't be purged from Varnish cache")
	}

	//optionally purge other affected concepts
	if concordedConcept.Type == "FinancialInstrument" {
		if err := sendToPurger(s.httpClient, s.varnishPurgerAddress, []string{concordedConcept.SourceRepresentations[0].IssuedBy}, "Organisation", s.typesToPurgeFromPublicEndpoints, transactionID); err != nil {
			logger.WithTransactionID(transactionID).WithUUID(concordedConcept.SourceRepresentations[0].IssuedBy).Errorf("Concept couldn't be purged from Varnish cache")
		}
	}

	if concordedConcept.Type == "Membership" {
		if err := sendToPurger(s.httpClient, s.varnishPurgerAddress, []string{concordedConcept.PersonUUID}, "Person", s.typesToPurgeFromPublicEndpoints, transactionID); err != nil {
			logger.WithTransactionID(transactionID).WithUUID(concordedConcept.PersonUUID).Errorf("Concept couldn't be purged from Varnish cache")
		}
	}

	// Write to Elasticsearch
	if isTypeAllowedInElastic(concordedConcept) {
		logger.WithTransactionID(transactionID).WithUUID(concordedConcept.PrefUUID).Debug("Writing concept to elastic search")
		if _, err = sendToWriter(s.httpClient, s.elasticsearchWriterAddress, resolveConceptType(concordedConcept.Type), concordedConcept.PrefUUID, concordedConcept, transactionID); err != nil {
			return err
		}
	}

	if err := s.eventsSqs.SendEvents(updateRecord.ChangedRecords); err != nil {
		logger.WithTransactionID(transactionID).WithUUID(concordedConcept.PersonUUID).Errorf("unable to send events: %v to Event Queue", updateRecord.ChangedRecords)
		return err
	}

	//Send notification to stream
	rawIDList, err := json.Marshal(conceptChanges.UpdatedIds)
	if err != nil {
		logger.WithError(err).WithTransactionID(transactionID).WithUUID(concordedConcept.PrefUUID).Errorf("failed to marshall concept changes record: %v", conceptChanges.UpdatedIds)
		return err
	}
	logger.WithTransactionID(transactionID).WithUUID(concordedConcept.PrefUUID).Debugf("sending notification of updated concepts to kinesis conceptsQueue: %v", conceptChanges)
	if err = s.kinesis.AddRecordToStream(rawIDList, concordedConcept.Type); err != nil {
		logger.WithError(err).WithTransactionID(transactionID).WithUUID(concordedConcept.PrefUUID).Errorf("Failed to update stream with notification record %v", conceptChanges)
		return err
	}
	logger.WithTransactionID(transactionID).WithUUID(concordedConcept.PrefUUID).Infof("Finished processing update of %s", UUID)

	return nil
}

func bucketConcordances(concordanceRecords []concordances.ConcordanceRecord) (map[string][]concordances.ConcordanceRecord, string, error) {
	if concordanceRecords == nil || len(concordanceRecords) == 0 {
		err := fmt.Errorf("no concordances provided")
		logger.WithError(err).Error("Error grouping concordance records")
		return nil, "", err
	}

	bucketedConcordances := map[string][]concordances.ConcordanceRecord{}
	for _, v := range concordanceRecords {
		bucketedConcordances[v.Authority] = append(bucketedConcordances[v.Authority], v)
	}

	var primaryAuthority string
	var err error
	slRecords, slFound := bucketedConcordances[smartlogicAuthority]
	if slFound {
		if len(slRecords) == 1 {
			primaryAuthority = smartlogicAuthority
		} else {
			err = fmt.Errorf("more than 1 primary authority")
		}
	}
	mlRecords, mlFound := bucketedConcordances[managedLocationAuthority]
	if mlFound {
		if len(mlRecords) == 1 {
			if primaryAuthority == "" {
				primaryAuthority = managedLocationAuthority
			}
		} else {
			err = fmt.Errorf("more than 1 ManagedLocation primary authority")
		}
	}
	if err != nil {
		logger.WithError(err).
			WithField("alert_tag", "AggregateConceptTransformerMultiplePrimaryAuthorities").
			WithField("primary_authorities", fmt.Sprintf("Smartlogic=%v, ManagedLocation=%v", slRecords, mlRecords)).
			Error("Error grouping concordance records")
		return nil, "", err
	}
	return bucketedConcordances, primaryAuthority, nil
}

<<<<<<< HEAD
func (s *AggregateService) GetConcordedConcept(UUID string, bookmark string) (ConcordedConcept, string, error) {
=======
func (s *AggregateService) GetConcordedConcept(UUID string) (ConcordedConcept, string, error) {
	var scopeNoteOptions = map[string][]string{}
>>>>>>> 25d9c26a
	var transactionID string
	concordedConcept := ConcordedConcept{}
	concordedRecords, err := s.concordances.GetConcordance(UUID, bookmark)
	if err != nil {
		return ConcordedConcept{}, "", err
	}
	logger.WithField("UUID", UUID).Debugf("Returned concordance record: %v", concordedRecords)

	bucketedConcordances, primaryAuthority, err := bucketConcordances(concordedRecords)
	if err != nil {
		return ConcordedConcept{}, "", err
	}

	// Get all concepts from S3
	for authority, concordanceRecords := range bucketedConcordances {
		if authority == primaryAuthority {
			continue
		}
		for _, conc := range concordanceRecords {
			var found bool
			var sourceConcept s3.Concept
			found, sourceConcept, transactionID, err = s.s3.GetConceptAndTransactionId(conc.UUID)
			if err != nil {
				return ConcordedConcept{}, "", err
			}

			if !found {
				//we should let the concorded concept to be written as a "Thing"
				logger.WithField("UUID", UUID).Warn(fmt.Sprintf("Source concept %s not found in S3", conc))
				sourceConcept.Authority = authority
				sourceConcept.AuthValue = conc.AuthorityValue
				sourceConcept.UUID = conc.UUID
				sourceConcept.Type = "Thing"
			}

			concordedConcept = mergeCanonicalInformation(concordedConcept, sourceConcept, scopeNoteOptions)
		}
	}

	if primaryAuthority != "" {
		canonicalConcept := bucketedConcordances[primaryAuthority][0]
		var found bool
		var primaryConcept s3.Concept
		found, primaryConcept, transactionID, err = s.s3.GetConceptAndTransactionId(canonicalConcept.UUID)
		if err != nil {
			return ConcordedConcept{}, "", err
		} else if !found {
			err := fmt.Errorf("canonical concept %s not found in S3", canonicalConcept.UUID)
			logger.WithField("UUID", UUID).Error(err.Error())
			return ConcordedConcept{}, "", err
		}
		concordedConcept = mergeCanonicalInformation(concordedConcept, primaryConcept, scopeNoteOptions)
	}
	concordedConcept.Aliases = deduplicateAndSkipEmptyAliases(concordedConcept.Aliases)
	concordedConcept.ScopeNote = chooseScopeNote(concordedConcept, scopeNoteOptions)

	return concordedConcept, transactionID, nil
}

func chooseScopeNote(concept ConcordedConcept, scopeNoteOptions map[string][]string) string {
	if sn, ok := scopeNoteOptions[smartlogicAuthority]; ok {
		return strings.Join(removeMatchingEntries(sn, concept.PrefLabel), " | ")
	}
	if sn, ok := scopeNoteOptions["Wikidata"]; ok {
		return strings.Join(removeMatchingEntries(sn, concept.PrefLabel), " | ")
	}
	if sn, ok := scopeNoteOptions["TME"]; ok {
		if concept.Type == "Location" {
			return strings.Join(removeMatchingEntries(sn, concept.PrefLabel), " | ")
		}
	}
	return ""
}

func removeMatchingEntries(slice []string, matcher string) []string {
	var newSlice []string
	for _, k := range slice {
		if k != matcher {
			newSlice = append(newSlice, k)
		}
	}
	return newSlice
}

func (s *AggregateService) Healthchecks() []fthealth.Check {
	return []fthealth.Check{
		s.s3.Healthcheck(),
		s.conceptUpdatesSqs.Healthcheck(),
		s.RWElasticsearchHealthCheck(),
		s.RWNeo4JHealthCheck(),
		s.VarnishPurgerHealthCheck(),
		s.concordances.Healthcheck(),
		s.kinesis.Healthcheck(),
	}
}

func deduplicateAndSkipEmptyAliases(aliases []string) []string {
	aMap := map[string]bool{}
	var outAliases []string
	for _, v := range aliases {
		if v == "" {
			continue
		}
		aMap[v] = true
	}
	for a := range aMap {
		outAliases = append(outAliases, a)
	}
	return outAliases
}

func getMoreSpecificType(existingType string, newType string) string {
	if existingType == "PublicCompany" && (newType == "Organisation" || newType == "Company") {
		return existingType
	}
	return newType
}

func buildScopeNoteOptions(scopeNotes map[string][]string, s s3.Concept) {
	var newScopeNote string
	if s.Authority == "TME" {
		newScopeNote = s.PrefLabel
	} else {
		newScopeNote = s.ScopeNote
	}
	if newScopeNote != "" {
		scopeNotes[s.Authority] = append(scopeNotes[s.Authority], newScopeNote)
	}
}

func mergeCanonicalInformation(c ConcordedConcept, s s3.Concept, scopeNoteOptions map[string][]string) ConcordedConcept {
	c.PrefUUID = s.UUID
	c.PrefLabel = s.PrefLabel
	c.Type = getMoreSpecificType(c.Type, s.Type)
	c.Aliases = append(c.Aliases, s.Aliases...)
	c.Aliases = append(c.Aliases, s.PrefLabel)
	if s.Strapline != "" {
		c.Strapline = s.Strapline
	}
	if s.DescriptionXML != "" {
		c.DescriptionXML = s.DescriptionXML
	}
	if s.ImageURL != "" {
		c.ImageURL = s.ImageURL
	}
	if s.EmailAddress != "" {
		c.EmailAddress = s.EmailAddress
	}
	if s.FacebookPage != "" {
		c.FacebookPage = s.FacebookPage
	}
	if s.TwitterHandle != "" {
		c.TwitterHandle = s.TwitterHandle
	}
	buildScopeNoteOptions(scopeNoteOptions, s)
	if s.ShortLabel != "" {
		c.ShortLabel = s.ShortLabel
	}
	if len(s.SupersededByUUIDs) > 0 {
		c.SupersededByUUIDs = s.SupersededByUUIDs
	}
	if len(s.ParentUUIDs) > 0 {
		c.ParentUUIDs = s.ParentUUIDs
	}
	if len(s.BroaderUUIDs) > 0 {
		c.BroaderUUIDs = s.BroaderUUIDs
	}
	if len(s.RelatedUUIDs) > 0 {
		c.RelatedUUIDs = s.RelatedUUIDs
	}
	c.SourceRepresentations = append(c.SourceRepresentations, s)
	if s.ProperName != "" {
		c.ProperName = s.ProperName
	}
	if s.ShortName != "" {
		c.ShortName = s.ShortName
	}
	if len(s.TradeNames) > 0 {
		c.TradeNames = s.TradeNames
	}
	if len(s.FormerNames) > 0 {
		c.FormerNames = s.FormerNames
	}
	if s.CountryCode != "" {
		c.CountryCode = s.CountryCode
	}
	if s.CountryOfIncorporation != "" {
		c.CountryOfIncorporation = s.CountryOfIncorporation
	}
	if s.PostalCode != "" {
		c.PostalCode = s.PostalCode
	}
	if s.YearFounded > 0 {
		c.YearFounded = s.YearFounded
	}
	if s.LeiCode != "" {
		c.LeiCode = s.LeiCode
	}
	if s.BirthYear > 0 {
		c.BirthYear = s.BirthYear
	}
	if s.Salutation != "" {
		c.Salutation = s.Salutation
	}

	for _, mr := range s.MembershipRoles {
		c.MembershipRoles = append(c.MembershipRoles, MembershipRole{
			RoleUUID:        mr.RoleUUID,
			InceptionDate:   mr.InceptionDate,
			TerminationDate: mr.TerminationDate,
		})
	}
	if s.OrganisationUUID != "" {
		c.OrganisationUUID = s.OrganisationUUID
	}
	if s.PersonUUID != "" {
		c.PersonUUID = s.PersonUUID
	}
	if s.InceptionDate != "" {
		c.InceptionDate = s.InceptionDate
	}
	if s.TerminationDate != "" {
		c.TerminationDate = s.TerminationDate
	}
	if s.FigiCode != "" {
		c.FigiCode = s.FigiCode
	}
	if s.IssuedBy != "" {
		c.IssuedBy = s.IssuedBy
	}
	c.IsDeprecated = s.IsDeprecated
	return c
}

func sendToPurger(client httpClient, baseUrl string, conceptUUIDs []string, conceptType string, conceptTypesWithPublicEndpoints []string, tid string) error {

	req, err := http.NewRequest("POST", strings.TrimRight(baseUrl, "/")+"/purge", nil)
	if err != nil {
		return err
	}

	queryParams := req.URL.Query()
	for _, cUUID := range conceptUUIDs {
		queryParams.Add("target", thingsAPIEndpoint+"/"+cUUID)
		queryParams.Add("target", conceptsAPIEnpoint+"/"+cUUID)
	}

	if contains(conceptType, conceptTypesWithPublicEndpoints) {
		urlParam := resolveConceptType(conceptType)
		for _, cUUID := range conceptUUIDs {
			queryParams.Add("target", "/"+urlParam+"/"+cUUID)
		}
	}

	req.URL.RawQuery = queryParams.Encode()

	resp, err := client.Do(req)
	if err != nil {
		return err
	}

	defer resp.Body.Close()

	if resp.StatusCode != http.StatusOK {
		return fmt.Errorf("request was not successful, status code: %v", resp.StatusCode)
	}
	logger.WithTransactionID(tid).Debugf("Concepts with ids %s successfully purged from varnish cache", conceptUUIDs)

	return err
}

func contains(element string, types []string) bool {
	for _, t := range types {
		if element == t {
			return true
		}
	}
	return false
}

func sendToWriter(client httpClient, baseUrl string, urlParam string, conceptUUID string, concept ConcordedConcept, tid string) (sqs.ConceptChanges, error) {
	updatedConcepts := sqs.ConceptChanges{}
	body, err := json.Marshal(concept)
	if err != nil {
		return updatedConcepts, err
	}

	request, reqUrl, err := createWriteRequest(baseUrl, urlParam, strings.NewReader(string(body)), conceptUUID)
	if err != nil {
		err := errors.New("Failed to create request to " + reqUrl + " with body " + string(body))
		logger.WithTransactionID(tid).WithUUID(conceptUUID).Error(err)
		return updatedConcepts, err
	}
	request.ContentLength = -1
	request.Header.Set("X-Request-Id", tid)
	resp, err := client.Do(request)
	if err != nil {
		logger.WithError(err).WithTransactionID(tid).WithUUID(conceptUUID).Errorf("Request to %s returned error", reqUrl)
		return updatedConcepts, err
	}

	defer resp.Body.Close()

	if strings.Contains(baseUrl, "neo4j") && int(resp.StatusCode/100) == 2 {
		dec := json.NewDecoder(resp.Body)
		if err = dec.Decode(&updatedConcepts); err != nil {
			logger.WithError(err).WithTransactionID(tid).WithUUID(conceptUUID).Error("Error whilst decoding response from writer")
			return updatedConcepts, err
		}
	}

	if resp.StatusCode == 404 && strings.Contains(baseUrl, "elastic") {
		logger.WithTransactionID(tid).WithUUID(conceptUUID).Debugf("Elastic search rw cannot handle concept: %s, because it has an unsupported type %s; skipping record", conceptUUID, concept.Type)
		return updatedConcepts, nil
	}
	if resp.StatusCode != 200 && resp.StatusCode != 304 {
		err := errors.New("Request to " + reqUrl + " returned status: " + strconv.Itoa(resp.StatusCode) + "; skipping " + conceptUUID)
		logger.WithTransactionID(tid).WithUUID(conceptUUID).Errorf("Request to %s returned status: %d", reqUrl, resp.StatusCode)
		return updatedConcepts, err
	}

	return updatedConcepts, nil
}

func createWriteRequest(baseUrl string, urlParam string, msgBody io.Reader, uuid string) (*http.Request, string, error) {

	reqURL := strings.TrimRight(baseUrl, "/") + "/" + urlParam + "/" + uuid

	request, err := http.NewRequest("PUT", reqURL, msgBody)
	if err != nil {
		return nil, reqURL, fmt.Errorf("failed to create request to %s with body %s", reqURL, msgBody)
	}
	return request, reqURL, err
}

//Turn stored singular type to plural form
func resolveConceptType(conceptType string) string {
	if ipath, ok := irregularConceptTypePaths[conceptType]; ok && ipath != "" {
		return ipath
	}

	return toSnakeCase(conceptType) + "s"
}

var matchFirstCap = regexp.MustCompile("(.)([A-Z][a-z]+)")
var matchAllCap = regexp.MustCompile("([a-z0-9])([A-Z])")

func toSnakeCase(str string) string {
	snake := matchFirstCap.ReplaceAllString(str, "${1}-${2}")
	snake = matchAllCap.ReplaceAllString(snake, "${1}-${2}")
	return strings.ToLower(snake)
}

func (s *AggregateService) RWNeo4JHealthCheck() fthealth.Check {
	return fthealth.Check{
		BusinessImpact:   "Editorial updates of concepts will not be written into UPP",
		Name:             "Check connectivity to concept-rw-neo4j",
		PanicGuide:       "https://dewey.ft.com/aggregate-concept-transformer.html",
		Severity:         3,
		TechnicalSummary: `Cannot connect to concept writer neo4j. If this check fails, check health of concepts-rw-neo4j service`,
		Checker: func() (string, error) {
			urlToCheck := strings.TrimRight(s.neoWriterAddress, "/") + "/__gtg"
			req, err := http.NewRequest("GET", urlToCheck, nil)
			if err != nil {
				return "", err
			}
			resp, err := s.httpClient.Do(req)
			if err != nil {
				return "", fmt.Errorf("error calling writer at %s : %v", urlToCheck, err)
			}
			resp.Body.Close()
			if resp != nil && resp.StatusCode != http.StatusOK {
				return "", fmt.Errorf("writer %v returned status %d", urlToCheck, resp.StatusCode)
			}
			return "", nil
		},
	}
}

func (s *AggregateService) VarnishPurgerHealthCheck() fthealth.Check {
	return fthealth.Check{
		BusinessImpact:   "Editorial updates of concepts won't be immediately refreshed in the cache",
		Name:             "Check connectivity to varnish purger",
		PanicGuide:       "https://dewey.ft.com/aggregate-concept-transformer.html",
		Severity:         3,
		TechnicalSummary: `Cannot connect to varnish purger. If this check fails, check health of varnish-purger service`,
		Checker: func() (string, error) {
			urlToCheck := strings.TrimRight(s.varnishPurgerAddress, "/") + "/__gtg"
			req, err := http.NewRequest("GET", urlToCheck, nil)
			if err != nil {
				return "", err
			}
			resp, err := s.httpClient.Do(req)
			if err != nil {
				return "", fmt.Errorf("error calling purger at %s : %v", urlToCheck, err)
			}
			defer resp.Body.Close()
			if resp.StatusCode != http.StatusOK {
				return "", fmt.Errorf("purger %v returned status %d", urlToCheck, resp.StatusCode)
			}
			return "", nil
		},
	}
}

func (s *AggregateService) RWElasticsearchHealthCheck() fthealth.Check {
	return fthealth.Check{
		BusinessImpact:   "Editorial updates of concepts will not be written into UPP",
		Name:             "Check connectivity to concept-rw-elasticsearch",
		PanicGuide:       "https://dewey.ft.com/aggregate-concept-transformer.html",
		Severity:         3,
		TechnicalSummary: `Cannot connect to elasticsearch concept writer. If this check fails, check health of concept-rw-elasticsearch service`,
		Checker: func() (string, error) {
			urlToCheck := strings.TrimRight(s.elasticsearchWriterAddress, "/bulk") + "/__gtg"
			req, err := http.NewRequest("GET", urlToCheck, nil)
			if err != nil {
				return "", err
			}
			resp, err := s.httpClient.Do(req)
			if err != nil {
				return "", fmt.Errorf("error calling writer at %s : %v", urlToCheck, err)
			}
			resp.Body.Close()
			if resp != nil && resp.StatusCode != http.StatusOK {
				return "", fmt.Errorf("writer %v returned status %d", urlToCheck, resp.StatusCode)
			}
			return "", nil
		},
	}
}

func isTypeAllowedInElastic(concordedConcept ConcordedConcept) bool {
	switch concordedConcept.Type {
	case "FinancialInstrument": //, "MembershipRole", "BoardRole":
		return false
	case "MembershipRole":
		return false
	case "BoardRole":
		return false
	case "Membership":
		for _, sr := range concordedConcept.SourceRepresentations {
			//Allow smartlogic curated memberships through to elasticsearch as we will use them to discover authors
			if sr.Authority == "Smartlogic" {
				return true
			}
		}
		return false
	}
	return true
}<|MERGE_RESOLUTION|>--- conflicted
+++ resolved
@@ -289,12 +289,9 @@
 	return bucketedConcordances, primaryAuthority, nil
 }
 
-<<<<<<< HEAD
+
 func (s *AggregateService) GetConcordedConcept(UUID string, bookmark string) (ConcordedConcept, string, error) {
-=======
-func (s *AggregateService) GetConcordedConcept(UUID string) (ConcordedConcept, string, error) {
 	var scopeNoteOptions = map[string][]string{}
->>>>>>> 25d9c26a
 	var transactionID string
 	concordedConcept := ConcordedConcept{}
 	concordedRecords, err := s.concordances.GetConcordance(UUID, bookmark)
